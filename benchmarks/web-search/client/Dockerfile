FROM cloudsuite/faban:1.4
LABEL maintainer="Siddharth Gupta <siddharth.gupta@epfl.ch>"

<<<<<<< HEAD
ENV PACKAGES_URL http://lsi-www.epfl.ch/parsa
=======
ENV FABAN_USER faban

RUN apt-get update -y \
	&& apt-get install -y --no-install-recommends telnet wget tar curl \
	&& rm -rf /var/lib/apt/lists/* \
	&& groupadd -r $FABAN_USER  \
	&& useradd -r -g $FABAN_USER $FABAN_USER

ENV BASE_PATH /usr/src
ENV FABAN_HOME $BASE_PATH/faban
ENV FABAN_VERSION 1.3
ENV PACKAGES_URL http://cloudsuite.ch/download/web_search
>>>>>>> eccbcf06
ENV SEARCH_DRIVER_URL $PACKAGES_URL/search.tar.gz
ENV FABAN_PORT 9980
ENV ANT_VERSION 1.9.6
ENV ANT_HOME $BASE_PATH/ant

ENV CLIENT_HEAP_SIZE 2g
ENV DRIVER_DIR $FABAN_HOME/search
ENV POLICY_PATH $DRIVER_DIR/config/security/driver.policy
ENV BENCHMARK_CONFIG $FABAN_HOME/search/deploy/run.xml

ENV SOLR_PORT 8983
ENV SEARCH_DRIVER Ziphian.java
ENV TERMS_FILE terms_ordered
ENV RAMP_UP 90
ENV RAMP_DOWN 60
ENV STEADY_STATE 60
ENV SCALE 50
ENV AGENT_ID 1
ENV NUM_AGENTS 1

RUN cd $BASE_PATH \
	&& wget "archive.apache.org/dist/ant/binaries/apache-ant-$ANT_VERSION-bin.tar.gz" \
	&& tar -zxf apache-ant-$ANT_VERSION-bin.tar.gz \
	&& ln -s $BASE_PATH/apache-ant-$ANT_VERSION/ $ANT_HOME

RUN cd $FABAN_HOME \
	&& wget -O - $SEARCH_DRIVER_URL \
	| tar -xzf -

RUN cd $FABAN_HOME/search \
	&& sed -i "/faban.home/c\\faban.home=$FABAN_HOME" build.properties \
	&& sed -i "/ant.home/c\\ant.home=$ANT_HOME" build.properties \
	&& sed -i "/faban.url/c\\faban.url=http://localhost:$FABAN_PORT/" build.properties

#RUN HOST_IP=$(echo `ifconfig eth0 2>/dev/null|awk '/inet addr:/ {print $2}'|sed 's/addr://'`) \
#  && AGENTS=$HOST_IP:$NUM_AGENTS

#RUN 	chown -R $FABAN_USER:$FABAN_USER $BASE_PATH

COPY docker-entrypoint.sh /entrypoint.sh
RUN chmod +x /entrypoint.sh

EXPOSE $FABAN_PORT
#USER $FABAN_USER

ENTRYPOINT ["/entrypoint.sh"]<|MERGE_RESOLUTION|>--- conflicted
+++ resolved
@@ -1,22 +1,7 @@
 FROM cloudsuite/faban:1.4
 LABEL maintainer="Siddharth Gupta <siddharth.gupta@epfl.ch>"
 
-<<<<<<< HEAD
-ENV PACKAGES_URL http://lsi-www.epfl.ch/parsa
-=======
-ENV FABAN_USER faban
-
-RUN apt-get update -y \
-	&& apt-get install -y --no-install-recommends telnet wget tar curl \
-	&& rm -rf /var/lib/apt/lists/* \
-	&& groupadd -r $FABAN_USER  \
-	&& useradd -r -g $FABAN_USER $FABAN_USER
-
-ENV BASE_PATH /usr/src
-ENV FABAN_HOME $BASE_PATH/faban
-ENV FABAN_VERSION 1.3
 ENV PACKAGES_URL http://cloudsuite.ch/download/web_search
->>>>>>> eccbcf06
 ENV SEARCH_DRIVER_URL $PACKAGES_URL/search.tar.gz
 ENV FABAN_PORT 9980
 ENV ANT_VERSION 1.9.6
