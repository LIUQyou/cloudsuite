--- conflicted
+++ resolved
@@ -7,13 +7,5 @@
 RUN cd /data \
   && wget http://parsa.epfl.ch/cloudsuite/software/enwiki-20100904-pages-articles1.xml.bz2
 
-<<<<<<< HEAD
-RUN cd /data \
-  && wget http://download.wikimedia.org/enwiki/latest/enwiki-latest-pages-articles.xml.bz2
 
-
-
-=======
-
->>>>>>> e78f5de4
 VOLUME ["/data"]