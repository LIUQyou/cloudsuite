--- conflicted
+++ resolved
@@ -24,11 +24,7 @@
 
 The following command will start the volume image, making the data available for other docker images on the host:
 
-<<<<<<< HEAD
-    $ docker create --name data cloudsuite/dataanalytics/dataset)
-=======
     $ docker create --name data cloudsuite/dataanalytics/dataset
->>>>>>> e78f5de4
 
 ## Starting the Master ##
 To start the master you first have to `pull` the master image.
@@ -51,11 +47,7 @@
 
     $ FIRST_IP=$(docker inspect --format="{{.NetworkSettings.IPAddress}}" master)
 
-<<<<<<< HEAD
-Then, run as many containers as you want:
-=======
 Then, run as many slave containers as you want:
->>>>>>> e78f5de4
 
     $ docker run -d -t --dns 127.0.0.1 -P --name slave$i -h slave$i.cloudsuite.com -e JOIN_IP=$FIRST_IP cloudsuite/dataanalytics/slave
 
@@ -73,11 +65,7 @@
     $ ./run.sh
 
 It asks you to enter the number of slaves, if you have a single-node cluster, please enter 0. 
-<<<<<<< HEAD
-After entering the slave number, it prepares hadoop and runs the benchmark. After the benchmark finishes, the model will be available in HDFS, under the wikipediamodel folder.
-=======
 After entering the slave number, it prepares hadoop, downloads the dataset (it takes a lot of time to download this dataset) and runs the benchmark. After the benchmark finishes, the model will be available in HDFS, under the wikipediamodel directory.
->>>>>>> e78f5de4
 
 [basedocker]: https://github.com/CloudSuite-EPFL/DataAnalytics/blob/master/Dockerfile "Base Dockerfile"
 [masterdocker]: https://github.com/CloudSuite-EPFL/DataAnalytics/blob/master/Dockerfile "Master Dockerfile"
